<?php
/*
 * SimpleID
 *
 * Copyright (C) Kelvin Mo 2007-8
 *
 * Includes code Drupal OpenID module (http://drupal.org/project/openid)
 * Rowan Kerr <rowan@standardinteractive.com>
 * James Walker <james@bryght.com>
 *
 * Copyright (C) Rowan Kerr and James Walker
 *
 * This program is free software; you can redistribute it and/or
 * modify it under the terms of the GNU General Public
 * License as published by the Free Software Foundation; either
 * version 2 of the License, or (at your option) any later version.
 *
 * This program is distributed in the hope that it will be useful,
 * but WITHOUT ANY WARRANTY; without even the implied warranty of
 * MERCHANTABILITY or FITNESS FOR A PARTICULAR PURPOSE.  See the GNU
 * General Public License for more details.
 *
 * You should have received a copy of the GNU General Public
 * License along with this program; if not, write to the Free
 * Software Foundation, Inc., 675 Mass Ave, Cambridge, MA 02139, USA.
 * 
 * $Id$
 */

/**
 * Implements the Simple Registration extension.
 * 
 *
 * @package simpleid
 * @subpackage extensions
 * @filesource
 */
 
/** Namespace for the Simple Registration extension */
<<<<<<< HEAD
define('OPENID_NS_SREG', 'http://openid.net/extensions/sreg/1.1');
=======
define('OPENID_NS_SREG', OPENID_NS_SREG);
>>>>>>> f8230c34

/**
 * @see hook_response()
 */
function sreg_response($assertion, $request) {
    global $user;
    global $version;
    
    // We only deal with positive assertions
    if (!$assertion) return array();
    
    // We only respond if the extension is requested
    if (!openid_extension_requested(OPENID_NS_SREG, $request)) return array();
    
    $request = openid_extension_filter_request(OPENID_NS_SREG, $request);
    $required = (isset($request['required'])) ? explode(',', $request['required']) : array();
    $optional = (isset($request['optional'])) ? explode(',', $request['optional']) : array();
    $fields = array_merge($required, $optional);
    $alias = openid_extension_alias(OPENID_NS_SREG);
    $response = array();
    
    if ($version == OPENID_VERSION_2) $response['openid.ns.' . $alias] = OPENID_NS_SREG;
    
    foreach ($fields as $field) {
        $value = _sreg_get_value($field);
        
        if ($value != NULL) $response['openid.' . $alias . '.' .  $field] = $value;
    }
    
    return $response;
}

/**
 * Returns an array of fields that need signing.
 *
 * @see hook_signed_fields()
 */
function sreg_signed_fields($response) {
    // We only respond if the extension is requested
    if (!openid_extension_requested(OPENID_NS_SREG, $response)) return array();
    
    $fields = array_keys(openid_extension_filter_request(OPENID_NS_SREG, $response));
    $alias = openid_extension_alias(OPENID_NS_SREG);
    $signed_fields = array();

    if (isset($response['openid.ns.' . $alias])) $signed_fields[] = 'ns.' . $alias;
    foreach ($fields as $field) {
        if (isset($response['openid.' . $alias . '.' . $field])) $signed_fields[] = $alias . '.' . $field;
    }
    
    return $signed_fields;
}

/**
 * @see hook_consent_form()
 */
function sreg_consent_form($request, $response, $rp) {
    global $user;
    
    // We only respond if the extension is requested
    if (!openid_extension_requested(OPENID_NS_SREG, $request)) return '';
    
    $request = openid_extension_filter_request(OPENID_NS_SREG, $request);
    $required = (isset($request['required'])) ? explode(',', $request['required']) : array();
    $optional = (isset($request['optional'])) ? explode(',', $request['optional']) : array();
    $fields = array_merge($required, $optional);
    
    if ((count($request)) && isset($user['sreg'])) {
        $xtpl2 = new XTemplate('extensions/sreg/sreg.xtpl');
        
        $xtpl2->assign('alias', openid_extension_alias(OPENID_NS_SREG));
        
        if (isset($request['policy_url'])) {            
            $xtpl2->assign('policy', t('You can view the site\'s policy in relation to the use of this information at this URL: <a href="@url">@url</a>.', array('@url' => $request['policy_url'])));            
        }
        
        foreach ($fields as $field) {
            $value = _sreg_get_value($field);
        
            if ($value != NULL) {
                $xtpl2->assign('name', htmlspecialchars($field, ENT_QUOTES, 'UTF-8'));
                $xtpl2->assign('value', htmlspecialchars($value, ENT_QUOTES, 'UTF-8'));
                
                $xtpl2->assign('checked', (in_array($field, $required) || !isset($rp['sreg_consents']) || in_array($field, $rp['sreg_consents'])) ? 'checked="checked"' : '');
                $xtpl2->assign('disabled', (in_array($field, $required)) ? 'disabled="disabled"' : '');
                if (in_array($field, $required)) $xtpl2->parse('form.sreg.required');
                
                $xtpl2->parse('form.sreg');
            }
        }
        
        $xtpl2->assign('sreg_data', t('SimpleID will also be sending the following registration information to the site.'));
        $xtpl2->assign('name_label', t('Name'));
        $xtpl2->assign('value_label', t('Value'));
        
        $xtpl2->parse('form');
        return $xtpl2->text('form');
    }
}

/**
 * @see hook_consent()
 */
function sreg_consent($form_request, &$response, &$rp) {
    // We only respond if the extension is requested
    if (!openid_extension_requested(OPENID_NS_SREG, $response)) return;
    
    $fields = array_keys(openid_extension_filter_request(OPENID_NS_SREG, $response));
    $alias = openid_extension_alias(OPENID_NS_SREG);
    
    foreach ($fields as $field) {
        if (isset($response['openid.' . $alias . '.' . $field])) {
            if (!in_array($field, $form_request['sreg_consents'])) {
                unset($response['openid.' . $alias . '.' . $field]);
            }
        }
    }
    
    if (count(array_keys(openid_extension_filter_request(OPENID_NS_SREG, $response))) == 0) {
        // We have removed all the responses, so we remove the namespace as well
        unset($response['openid.ns.' . $alias]);
    }
    
    $rp['sreg_consents'] = $form_request['sreg_consents'];
}

/**
 * @see hook_page_profile()
 */
function sreg_page_profile() {
    global $user;
    $xtpl2 = new XTemplate('extensions/sreg/sreg.xtpl');
    
    if (isset($user['sreg'])) {
        foreach ($user['sreg'] as $name => $value) {
            $xtpl2->assign('name', htmlspecialchars($name, ENT_QUOTES, 'UTF-8'));
            $xtpl2->assign('value', htmlspecialchars($value, ENT_QUOTES, 'UTF-8'));
            $xtpl2->parse('user_page.sreg');
        }
    }
    
    $xtpl2->assign('sreg_data', t('SimpleID will send the following information to sites which supports the Simple Registration Extension.'));
    $xtpl2->assign('connect_data', t('If you have also supplied OpenID Connect user information in your identity file, these may also be sent as part of this Extension.'));
    $xtpl2->assign('edit_identity_file', t('To change these, <a href="!url">edit your identity file</a>.', array('!url' => 'http://simpleid.koinic.net/documentation/getting-started/setting-identity/identity-files')));
    $xtpl2->assign('name_label', t('Name'));
    $xtpl2->assign('value_label', t('Value'));
    
    $xtpl2->parse('user_page');
    
    return array(array(
        'id' => 'sreg',
        'title' => t('Simple Registration Extension'),
        'content' => $xtpl2->text('user_page')
    ));
}


/**
 * Looks up the value of a specified Simple Registration Extension field.
 *
 * This function looks up the sreg section of the user's identity file.  If the
 * specified field cannot be found, it looks up the corresponding field in the
 * OpenID Connect user information (user_info section).
 *
 * @param string $field the field to look up
 * @return string the value or NULL if not found
 */
function _sreg_get_value($field) {
    global $user;
    
    if (isset($user['sreg'][$field])) {
        return $user['sreg'][$field];
    } else {
        switch ($field) {
            case 'nickname':
            case 'email':
                if (isset($user['user_info'][$field])) return $user['user_info'][$field];
                break;
            case 'fullname':
                if (isset($user['user_info']['name'])) return $user['user_info']['name'];
                break;
            case 'timezone':
                if (isset($user['user_info']['zoneinfo'])) return $user['user_info']['zoneinfo'];
                break;
            case 'gender':
                if (isset($user['user_info']['gender'])) return strtoupper(substr($user['user_info']['gender'], 0, 1));
                break;
            case 'postcode':
                if (isset($user['user_info']['address']['postal_code'])) return $user['user_info']['address']['postcal_code'];
                break;
            default:
                return NULL;
        } 
        return NULL;
    }
}



?><|MERGE_RESOLUTION|>--- conflicted
+++ resolved
@@ -37,11 +37,7 @@
  */
  
 /** Namespace for the Simple Registration extension */
-<<<<<<< HEAD
-define('OPENID_NS_SREG', 'http://openid.net/extensions/sreg/1.1');
-=======
 define('OPENID_NS_SREG', OPENID_NS_SREG);
->>>>>>> f8230c34
 
 /**
  * @see hook_response()
