<?php
/*
 * SimpleID
 *
 * Copyright (C) Kelvin Mo 2010-2022
 *
 * This program is free software; you can redistribute it and/or
 * modify it under the terms of the GNU General Public
 * License as published by the Free Software Foundation; either
 * version 2 of the License, or (at your option) any later version.
 *
 * This program is distributed in the hope that it will be useful,
 * but WITHOUT ANY WARRANTY; without even the implied warranty of
 * MERCHANTABILITY or FITNESS FOR A PARTICULAR PURPOSE.  See the GNU
 * General Public License for more details.
 *
 * You should have received a copy of the GNU General Public
 * License along with this program; if not, write to the Free
 * Software Foundation, Inc., 675 Mass Ave, Cambridge, MA 02139, USA.
 */

namespace SimpleID\Crypt;

<<<<<<< HEAD
=======
use Ulid\Ulid;

>>>>>>> 70182bc5
/**
 * Functions related to generating random bits and unique values.
 *
 * @since 0.8
 */
class Random {

    const BASE58_CHARS = '123456789ABCDEFGHJKLMNPQRSTUVWXYZabcdefghijkmnopqrstuvwxyz';

    /**
<<<<<<< HEAD
     * Obtains a number of random bytes.  This function calls the native
     * `random_bytes()` function.
=======
     * Obtains a number of random bytes using the native `random_bytes()` function.
>>>>>>> 70182bc5
     *
     * @param int $num_bytes the number of bytes to generate
     * @return string a string containing random bytes
     */
    static function bytes($num_bytes) {
        return random_bytes($num_bytes);
    }

    /**
     * Obtains a random string of a specified number of bytes of entropy.
     *
     * The function calls the {@link bytes()} function with the specified
     * number of bytes, then converts to a string containing only alphanumeric
     * characters (case sensitive), plus the characters ., _ and -.
     *
     * The conversion method is based on the Base64 encoding.  However, non-standard
     * characters are used so that users are not confused and attempt to decode
     * the returned string.
     *
     * @param int $num_bytes the approximate number of bytes of entropy in the
     * random string
     * @return string the random string
     */
    function secret($num_bytes = 32) {
        return strtr(trim(base64_encode(self::bytes($num_bytes)), '='), '+/', '-_');
    }

    /**
     * Generates a random string that can be used as a password.
     * 
     * The function calls the {@link bytes()} function with the specified
     * number of characters, then converts to a string containing only alphanumeric
     * characters (case sensitive).  The conversion method is a form of Base58
     * encoding, which strips out confusing characters such as I, l, O and 0.
     *
     * @param int $num_chars the number of characters in the password
     * @return string the random password
     */
    function password($num_chars = 18) {
        // determine mask for valid characters
        $mask = 256 - (256 % strlen(self::BASE58_CHARS));

        $result = '';
        do {
            $rand = self::bytes($num_chars);
            for ($i = 0; $i < $num_chars; $i++) {
                if (ord($rand[$i]) >= $mask) continue;
                $result .= self::BASE58_CHARS[ord($rand[$i]) % strlen(self::BASE58_CHARS)];
            }
        } while (strlen($result) < $num_chars);
        return substr($result, 0, $num_chars);
    }

    /**
     * Generates a relatively unique identifier which can be used as, among other things,
     * an OpenID association handle or an OAuth client identifier.
     *
     * Note that the identifier returned is not cryptographically secure.
     *
     * @return string a relatively unique identifier
     */
    function id() {
        return (string) Ulid::generate(true);
    }

    /**
     * Generates a short-lived code as a number with a specified number of
     * digits
     * 
     * Note that the identifier returned is not cryptographically secure.
     *
     * @param int $num_digits the number of digits
     * @return string a short-lived code
     */
    function shortCode($num_digits = 6) {
        $base = new BigNum(self::bytes($num_digits), 256);
        return substr($base->val(10), -$num_digits);
    }
}
?><|MERGE_RESOLUTION|>--- conflicted
+++ resolved
@@ -21,11 +21,8 @@
 
 namespace SimpleID\Crypt;
 
-<<<<<<< HEAD
-=======
 use Ulid\Ulid;
 
->>>>>>> 70182bc5
 /**
  * Functions related to generating random bits and unique values.
  *
@@ -36,12 +33,7 @@
     const BASE58_CHARS = '123456789ABCDEFGHJKLMNPQRSTUVWXYZabcdefghijkmnopqrstuvwxyz';
 
     /**
-<<<<<<< HEAD
-     * Obtains a number of random bytes.  This function calls the native
-     * `random_bytes()` function.
-=======
      * Obtains a number of random bytes using the native `random_bytes()` function.
->>>>>>> 70182bc5
      *
      * @param int $num_bytes the number of bytes to generate
      * @return string a string containing random bytes
